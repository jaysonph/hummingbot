--- conflicted
+++ resolved
@@ -34,11 +34,6 @@
     'ndax_testnet': 'bronze',
     'okx': 'bronze',
     'perpetual_finance': 'bronze',
-<<<<<<< HEAD
-    'whitebit': 'bronze',
-=======
-    'probit': 'bronze',
->>>>>>> ba58a2ba
     'uniswap': 'gold',
     'uniswapLP': 'gold',
     'pancakeswap': 'bronze',
