--- conflicted
+++ resolved
@@ -11,12 +11,9 @@
     "kraken": [0.16, 0.26],
     "kucoin": [0.1, 0.1],
     "liquid": [0.1, 0.1],
-<<<<<<< HEAD
-    "okex": [0.12, 0.15]}
-=======
-    "eterbase": [0.35, 0.35]
+    "eterbase": [0.35, 0.35],
+    "okex": [0.12, 0.15]
 }
->>>>>>> 9c42e75b
 
 default_dex_estimate = {
     "bamboo_relay": [0, 0.00001],
