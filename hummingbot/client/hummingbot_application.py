#!/usr/bin/env python

import asyncio
from collections import deque
import logging
import time
from typing import List, Dict, Optional, Tuple, Set, Deque

from hummingbot.client.command import __all__ as commands
from hummingbot.core.clock import Clock
from hummingbot.logger import HummingbotLogger
from hummingbot.logger.application_warning import ApplicationWarning
from hummingbot.model.sql_connection_manager import SQLConnectionManager
from hummingbot.connector.exchange.paper_trade import create_paper_trade_market
from hummingbot.wallet.ethereum.ethereum_chain import EthereumChain
from hummingbot.wallet.ethereum.web3_wallet import Web3Wallet
from hummingbot.client.ui.keybindings import load_key_bindings
from hummingbot.client.ui.parser import load_parser, ThrowingArgumentParser
from hummingbot.client.ui.hummingbot_cli import HummingbotCLI
from hummingbot.client.ui.completer import load_completer
from hummingbot.client.errors import InvalidCommandError, ArgumentParserError
from hummingbot.client.config.global_config_map import global_config_map, using_wallet
from hummingbot.client.config.config_helpers import get_erc20_token_addresses, get_strategy_config_map, get_connector_class
from hummingbot.strategy.strategy_base import StrategyBase
from hummingbot.strategy.cross_exchange_market_making import CrossExchangeMarketPair
from hummingbot.core.utils.kill_switch import KillSwitch
from hummingbot.data_feed.data_feed_base import DataFeedBase
from hummingbot.notifier.notifier_base import NotifierBase
from hummingbot.notifier.telegram_notifier import TelegramNotifier
from hummingbot.strategy.market_trading_pair_tuple import MarketTradingPairTuple
from hummingbot.connector.markets_recorder import MarketsRecorder
from hummingbot.client.config.security import Security
from hummingbot.connector.exchange_base import ExchangeBase
from hummingbot.core.utils.trading_pair_fetcher import TradingPairFetcher
<<<<<<< HEAD

from hummingbot.client.settings import ETH_WALLET_CONNECTORS, CONNECTOR_SETTINGS, DERIVATIVES
=======
from hummingbot.client.settings import CONNECTOR_SETTINGS
>>>>>>> 00c21879

s_logger = None


class HummingbotApplication(*commands):
    KILL_TIMEOUT = 10.0
    APP_WARNING_EXPIRY_DURATION = 3600.0
    APP_WARNING_STATUS_LIMIT = 6

    _main_app: Optional["HummingbotApplication"] = None

    @classmethod
    def logger(cls) -> HummingbotLogger:
        global s_logger
        if s_logger is None:
            s_logger = logging.getLogger(__name__)
        return s_logger

    @classmethod
    def main_application(cls) -> "HummingbotApplication":
        if cls._main_app is None:
            cls._main_app = HummingbotApplication()
        return cls._main_app

    def __init__(self):
        self.ev_loop: asyncio.BaseEventLoop = asyncio.get_event_loop()
        self.parser: ThrowingArgumentParser = load_parser(self)
        self.app = HummingbotCLI(
            input_handler=self._handle_command, bindings=load_key_bindings(self), completer=load_completer(self)
        )

        self.markets: Dict[str, ExchangeBase] = {}
        self.wallet: Optional[Web3Wallet] = None
        # strategy file name and name get assigned value after import or create command
        self.strategy_file_name: str = None
        self.strategy_name: str = None
        self.strategy_task: Optional[asyncio.Task] = None
        self.strategy: Optional[StrategyBase] = None
        self.market_pair: Optional[CrossExchangeMarketPair] = None
        self.market_trading_pair_tuples: List[MarketTradingPairTuple] = []
        self.clock: Optional[Clock] = None

        self.init_time: int = int(time.time() * 1e3)
        self.start_time: Optional[int] = None
        self.assets: Optional[Set[str]] = set()
        self.starting_balances = {}
        self.placeholder_mode = False
        self.log_queue_listener: Optional[logging.handlers.QueueListener] = None
        self.data_feed: Optional[DataFeedBase] = None
        self.notifiers: List[NotifierBase] = []
        self.kill_switch: Optional[KillSwitch] = None
        self._app_warnings: Deque[ApplicationWarning] = deque()
        self._trading_required: bool = True

        self.trade_fill_db: SQLConnectionManager = SQLConnectionManager.get_trade_fills_instance()
        self.markets_recorder: Optional[MarketsRecorder] = None
        self._script_iterator = None
        # This is to start fetching trading pairs for auto-complete
        TradingPairFetcher.get_instance()

    @property
    def strategy_config_map(self):
        if self.strategy_name is not None:
            return get_strategy_config_map(self.strategy_name)
        return None

    def _notify(self, msg: str):
        self.app.log(msg)
        for notifier in self.notifiers:
            notifier.add_msg_to_queue(msg)

    def _handle_command(self, raw_command: str):
        # unset to_stop_config flag it triggered before loading any command
        if self.app.to_stop_config:
            self.app.to_stop_config = False

        raw_command = raw_command.lower().strip()
        try:
            if self.placeholder_mode:
                pass
            else:
                args = self.parser.parse_args(args=raw_command.split())
                kwargs = vars(args)
                if not hasattr(args, "func"):
                    return
                f = args.func
                del kwargs["func"]
                f(**kwargs)
        except InvalidCommandError as e:
            self._notify("Invalid command: %s" % (str(e),))
        except ArgumentParserError as e:
            if not self.be_silly(raw_command):
                self._notify(str(e))
        except NotImplementedError:
            self._notify("Command not yet implemented. This feature is currently under development.")
        except Exception as e:
            self.logger().error(e, exc_info=True)

    async def _cancel_outstanding_orders(self) -> bool:
        success = True
        try:
            on_chain_cancel_on_exit = global_config_map.get("on_chain_cancel_on_exit").value
            bamboo_relay_use_coordinator = global_config_map.get("bamboo_relay_use_coordinator").value
            kill_timeout: float = self.KILL_TIMEOUT
            self._notify("Cancelling outstanding orders...")

            for market_name, market in self.markets.items():
                # By default, the bot does not cancel orders on exit on Radar Relay or Bamboo Relay,
                # since all open orders will expire in a short window
                if not on_chain_cancel_on_exit and (market_name == "radar_relay" or (market_name == "bamboo_relay" and not bamboo_relay_use_coordinator)):
                    continue
                cancellation_results = await market.cancel_all(kill_timeout)
                uncancelled = list(filter(lambda cr: cr.success is False, cancellation_results))
                if len(uncancelled) > 0:
                    success = False
                    uncancelled_order_ids = list(map(lambda cr: cr.order_id, uncancelled))
                    self._notify("\nFailed to cancel the following orders on %s:\n%s" % (
                        market_name,
                        '\n'.join(uncancelled_order_ids)
                    ))
        except Exception:
            self.logger().error("Error canceling outstanding orders.", exc_info=True)
            success = False

        if success:
            self._notify("All outstanding orders cancelled.")
        return success

    async def run(self):
        await self.app.run()

    def add_application_warning(self, app_warning: ApplicationWarning):
        self._expire_old_application_warnings()
        self._app_warnings.append(app_warning)

    def clear_application_warning(self):
        self._app_warnings.clear()

    @staticmethod
    def _initialize_market_assets(market_name: str, trading_pairs: List[str]) -> List[Tuple[str, str]]:
        market_trading_pairs: List[Tuple[str, str]] = [(trading_pair.split('-')) for trading_pair in trading_pairs]
        return market_trading_pairs

    def _initialize_wallet(self, token_trading_pairs: List[str]):
        if not using_wallet():
            return

        ethereum_wallet = global_config_map.get("ethereum_wallet").value
        private_key = Security._private_keys[ethereum_wallet]
        ethereum_rpc_url = global_config_map.get("ethereum_rpc_url").value
        erc20_token_addresses = get_erc20_token_addresses(token_trading_pairs)

        chain_name: str = global_config_map.get("ethereum_chain_name").value
        self.wallet: Web3Wallet = Web3Wallet(
            private_key=private_key,
            backend_urls=[ethereum_rpc_url],
            erc20_token_addresses=erc20_token_addresses,
            chain=getattr(EthereumChain, chain_name),
        )

    def _initialize_markets(self, market_names: List[Tuple[str, List[str]]]):
        ethereum_rpc_url = global_config_map.get("ethereum_rpc_url").value

        # aggregate trading_pairs if there are duplicate markets
        market_trading_pairs_map = {}
        for market_name, trading_pairs in market_names:
            if market_name not in market_trading_pairs_map:
                market_trading_pairs_map[market_name] = []
            for hb_trading_pair in trading_pairs:
                market_trading_pairs_map[market_name].append(hb_trading_pair)

        for connector_name, trading_pairs in market_trading_pairs_map.items():
            if global_config_map.get("paper_trade_enabled").value:
                if connector_name not in DERIVATIVES:
                    try:
                        connector = create_paper_trade_market(market_name, trading_pairs)
                    except Exception:
                        raise
                    paper_trade_account_balance = global_config_map.get("paper_trade_account_balance").value
                    for asset, balance in paper_trade_account_balance.items():
                        connector.set_balance(asset, balance)
                else:
                    # connect to Derivative testnet
                    Security.update_config_map(global_config_map)  # necessary for cases the bot is started in paper trade mode
                    keys = dict((key, value.value) for key, value in dict(filter(lambda item: "_" in item[0], global_config_map.items())).items())
                    connector_class = get_connector_class(connector_name)
                    connector = connector_class(**keys, trading_pairs=trading_pairs, trading_required=True)

            elif connector_name in CONNECTOR_SETTINGS:
                conn_setting = CONNECTOR_SETTINGS[connector_name]
                keys = {key: config.value for key, config in global_config_map.items()
                        if key in conn_setting.config_keys}
                init_params = conn_setting.conn_init_parameters(keys)
                init_params.update(trading_pairs=trading_pairs, trading_required=self._trading_required)
                if conn_setting.use_ethereum_wallet:
                    assert self.wallet is not None
                    init_params.update(wallet=self.wallet, ethereum_rpc_url=ethereum_rpc_url)
                connector_class = get_connector_class(connector_name)
                connector = connector_class(**init_params)

            else:
                raise ValueError(f"Connector name {connector_name} is invalid.")

            self.markets[connector_name] = connector

        self.markets_recorder = MarketsRecorder(
            self.trade_fill_db,
            list(self.markets.values()),
            self.strategy_file_name,
            self.strategy_name,
        )
        self.markets_recorder.start()

    def _initialize_notifiers(self):
        if global_config_map.get("telegram_enabled").value:
            # TODO: refactor to use single instance
            if not any([isinstance(n, TelegramNotifier) for n in self.notifiers]):
                self.notifiers.append(
                    TelegramNotifier(
                        token=global_config_map["telegram_token"].value,
                        chat_id=global_config_map["telegram_chat_id"].value,
                        hb=self,
                    )
                )
        for notifier in self.notifiers:
            notifier.start()<|MERGE_RESOLUTION|>--- conflicted
+++ resolved
@@ -32,12 +32,8 @@
 from hummingbot.client.config.security import Security
 from hummingbot.connector.exchange_base import ExchangeBase
 from hummingbot.core.utils.trading_pair_fetcher import TradingPairFetcher
-<<<<<<< HEAD
-
-from hummingbot.client.settings import ETH_WALLET_CONNECTORS, CONNECTOR_SETTINGS, DERIVATIVES
-=======
-from hummingbot.client.settings import CONNECTOR_SETTINGS
->>>>>>> 00c21879
+
+from hummingbot.client.settings import CONNECTOR_SETTINGS, DERIVATIVES
 
 s_logger = None
 
@@ -222,9 +218,13 @@
                 else:
                     # connect to Derivative testnet
                     Security.update_config_map(global_config_map)  # necessary for cases the bot is started in paper trade mode
-                    keys = dict((key, value.value) for key, value in dict(filter(lambda item: "_" in item[0], global_config_map.items())).items())
+                    conn_setting = CONNECTOR_SETTINGS[connector_name]
+                    keys = {key: config.value for key, config in global_config_map.items()
+                            if key in conn_setting.config_keys}
+                    init_params = conn_setting.conn_init_parameters(keys)
+                    init_params.update(trading_pairs=trading_pairs, trading_required=self._trading_required)
                     connector_class = get_connector_class(connector_name)
-                    connector = connector_class(**keys, trading_pairs=trading_pairs, trading_required=True)
+                    connector = connector_class(**init_params)
 
             elif connector_name in CONNECTOR_SETTINGS:
                 conn_setting = CONNECTOR_SETTINGS[connector_name]
